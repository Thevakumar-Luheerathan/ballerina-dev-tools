/*
 *  Copyright (c) 2025, WSO2 LLC. (http://www.wso2.com)
 *
 *  WSO2 LLC. licenses this file to you under the Apache License,
 *  Version 2.0 (the "License"); you may not use this file except
 *  in compliance with the License.
 *  You may obtain a copy of the License at
 *
 *    http://www.apache.org/licenses/LICENSE-2.0
 *
 *  Unless required by applicable law or agreed to in writing,
 *  software distributed under the License is distributed on an
 *  "AS IS" BASIS, WITHOUT WARRANTIES OR CONDITIONS OF ANY
 *  KIND, either express or implied.  See the License for the
 *  specific language governing permissions and limitations
 *  under the License.
 */

package io.ballerina.servicemodelgenerator.extension.model;

import java.util.List;
import java.util.Map;
import java.util.Objects;

public class FunctionReturnType extends Value {
    private List<HttpResponse> responses;
    private Map<String, HttpResponse> schema;

<<<<<<< HEAD
    public FunctionReturnType(MetaData metaData) {
        this(metaData, false, false, null,
=======
    public FunctionReturnType(Value value) {
        super(value.getMetadata(), value.isEnabled(), value.isEditable(), value.getValue(), value.getValueType(),
                value.getValueTypeConstraint(), value.isType(), value.getPlaceholder(), value.isOptional(),
                value.isAdvanced(), value.getProperties(), value.getItems(), value.getCodedata());
    }

    public FunctionReturnType() {
        this(ServiceModelGeneratorConstants.FUNCTION_RETURN_TYPE_METADATA, false, false, null,
>>>>>>> 8b59eb87
                null, null, false, null, false, false,
                null, null, null, null, null);
    }

    public FunctionReturnType(MetaData metadata, boolean enabled, boolean editable, String value, String valueType,
                              String valueTypeConstraint, boolean isType, String placeholder, boolean optional,
                              boolean advanced, Map<String, Value> properties, List<String> items, Codedata codedata,
                              List<HttpResponse> responses, Map<String, HttpResponse> schema) {
        super(metadata, enabled, editable, value, valueType, valueTypeConstraint, isType, placeholder, optional,
                advanced, properties, items, codedata);
        this.responses = responses;
        this.schema = schema;
    }

    public List<HttpResponse> getResponses() {
        return responses;
    }

    public void setResponses(List<HttpResponse> responses) {
        this.responses = responses;
    }

    public Map<String, HttpResponse> getSchema() {
        return schema;
    }

    public void setSchema(Map<String, HttpResponse> schema) {
        this.schema = schema;
    }

    public int hashCode() {
        return Objects.hash(super.hashCode(), responses, schema);
    }

    @Override
    public boolean equals(Object obj) {
        if (Objects.isNull(obj) || !(obj instanceof FunctionReturnType functionReturnType)) {
            return false;
        }
        return super.equals(functionReturnType);
    }
}<|MERGE_RESOLUTION|>--- conflicted
+++ resolved
@@ -26,19 +26,14 @@
     private List<HttpResponse> responses;
     private Map<String, HttpResponse> schema;
 
-<<<<<<< HEAD
-    public FunctionReturnType(MetaData metaData) {
-        this(metaData, false, false, null,
-=======
     public FunctionReturnType(Value value) {
         super(value.getMetadata(), value.isEnabled(), value.isEditable(), value.getValue(), value.getValueType(),
                 value.getValueTypeConstraint(), value.isType(), value.getPlaceholder(), value.isOptional(),
                 value.isAdvanced(), value.getProperties(), value.getItems(), value.getCodedata());
     }
 
-    public FunctionReturnType() {
-        this(ServiceModelGeneratorConstants.FUNCTION_RETURN_TYPE_METADATA, false, false, null,
->>>>>>> 8b59eb87
+    public FunctionReturnType(MetaData metaData) {
+        this(metaData, false, false, null,
                 null, null, false, null, false, false,
                 null, null, null, null, null);
     }
