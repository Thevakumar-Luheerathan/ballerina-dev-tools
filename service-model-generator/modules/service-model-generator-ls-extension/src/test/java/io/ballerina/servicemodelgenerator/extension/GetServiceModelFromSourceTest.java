--- conflicted
+++ resolved
@@ -18,7 +18,6 @@
 
 package io.ballerina.servicemodelgenerator.extension;
 
-import com.google.gson.JsonElement;
 import com.google.gson.JsonObject;
 import io.ballerina.modelgenerator.commons.AbstractLSTest;
 import io.ballerina.servicemodelgenerator.extension.model.Codedata;
@@ -55,21 +54,28 @@
         ServiceFromSourceResponse serviceFromSourceResponse = gson.fromJson(jsonMap, ServiceFromSourceResponse.class);
 
         Service actualServiceModel = serviceFromSourceResponse.service();
-        JsonElement actualServiceModelJson = gson.toJsonTree(actualServiceModel);
+        boolean assertTrue = isServiceEqual(actualServiceModel, testConfig.response());
 
-        if (!actualServiceModelJson.equals(testConfig.response())) {
+        if (!assertTrue) {
             GetServiceModelFromSourceTest.TestConfig updatedConfig =
                     new GetServiceModelFromSourceTest.TestConfig(testConfig.filePath(), testConfig.description(),
-                            testConfig.start(), testConfig.end(), actualServiceModelJson);
+                            testConfig.start(), testConfig.end(), actualServiceModel);
 //            updateConfig(configJsonPath, updatedConfig);
             Assert.fail(String.format("Failed test: '%s' (%s)", testConfig.description(), configJsonPath));
         }
     }
 
-<<<<<<< HEAD
-=======
+    private static boolean isServiceEqual(Service actual, Service expected) {
+        return expected.getId().equals(actual.getId()) &&
+                expected.getName().equals(actual.getName()) &&
+                expected.getType().equals(actual.getType()) &&
+                expected.getModuleName().equals(actual.getModuleName()) &&
+                expected.getOrgName().equals(actual.getOrgName()) &&
+                expected.getListenerProtocol().equals(actual.getListenerProtocol()) &&
+                expected.getFunctions().size() == actual.getFunctions().size() &&
+                expected.getProperties().values().size() == actual.getProperties().values().size();
+    }
 
->>>>>>> 9db2a815
     @Override
     protected String getResourceDir() {
         return "get_sm_from_source";
@@ -100,7 +106,7 @@
      * @param response    The expected response
      */
     private record TestConfig(String filePath, String description, LinePosition start, LinePosition end,
-                              JsonElement response) {
+                              Service response) {
 
         public String description() {
             return description == null ? "" : description;
