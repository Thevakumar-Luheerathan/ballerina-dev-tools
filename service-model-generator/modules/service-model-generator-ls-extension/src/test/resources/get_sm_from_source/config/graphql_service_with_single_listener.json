--- conflicted
+++ resolved
@@ -256,13 +256,8 @@
         },
         "name": {
           "metadata": {
-<<<<<<< HEAD
-            "label": "Query path",
-            "description": "Query path"
-=======
             "label": "Field Name",
             "description": "The name of the field"
->>>>>>> b0b96fa4
           },
           "enabled": true,
           "editable": true,
@@ -425,13 +420,8 @@
         },
         "name": {
           "metadata": {
-<<<<<<< HEAD
-            "label": "Mutation name",
-            "description": "Mutation name"
-=======
             "label": "Mutation Name",
             "description": "The name of the mutation"
->>>>>>> b0b96fa4
           },
           "enabled": true,
           "editable": true,
@@ -647,13 +637,8 @@
         },
         "name": {
           "metadata": {
-<<<<<<< HEAD
-            "label": "Subscription path",
-            "description": "Subscription path"
-=======
             "label": "Subscription Name",
             "description": "The name of the subscription"
->>>>>>> b0b96fa4
           },
           "enabled": true,
           "editable": true,
