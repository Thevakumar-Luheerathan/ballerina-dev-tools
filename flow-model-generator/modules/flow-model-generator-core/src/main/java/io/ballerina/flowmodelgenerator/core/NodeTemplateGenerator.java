package io.ballerina.flowmodelgenerator.core;

import com.google.gson.Gson;
import com.google.gson.GsonBuilder;
import com.google.gson.JsonElement;
import io.ballerina.flowmodelgenerator.core.model.FlowNode;
import io.ballerina.flowmodelgenerator.core.model.node.Break;
import io.ballerina.flowmodelgenerator.core.model.node.Continue;
import io.ballerina.flowmodelgenerator.core.model.node.DefaultExpression;
import io.ballerina.flowmodelgenerator.core.model.node.ErrorHandler;
import io.ballerina.flowmodelgenerator.core.model.node.If;
import io.ballerina.flowmodelgenerator.core.model.node.Return;
import io.ballerina.flowmodelgenerator.core.model.node.While;

/**
 * Generates the node template for the given node kind.
 *
 * @since 1.4.0
 */
public class NodeTemplateGenerator {

    private static final Gson gson = new GsonBuilder().setPrettyPrinting().disableHtmlEscaping().create();

    public JsonElement getNodeTemplate(String kind) {
        FlowNode flowNode = switch (FlowNode.Kind.valueOf(kind)) {
            case EVENT_HTTP_API -> null;
            case IF -> If.DEFAULT_NODE;
            case HTTP_API_GET_CALL -> null;
            case HTTP_API_POST_CALL -> null;
            case RETURN -> Return.DEFAULT_NODE;
            case EXPRESSION -> DefaultExpression.DEFAULT_NODE;
<<<<<<< HEAD
            case ERROR_HANDLER -> ErrorHandlerNode.DEFAULT_NODE;
            case WHILE -> WhileNode.DEFAULT_NODE;
            case CONTINUE -> ContinueNode.DEFAULT_NODE;
            case BREAK -> BreakNode.DEFAULT_NODE;
            case PANIC -> BreakNode.DEFAULT_NODE;
=======
            case ERROR_HANDLER -> ErrorHandler.DEFAULT_NODE;
            case WHILE -> While.DEFAULT_NODE;
            case CONTINUE -> Continue.DEFAULT_NODE;
            case BREAK -> Break.DEFAULT_NODE;
>>>>>>> faded001
        };
        return gson.toJsonTree(flowNode);
    }
}<|MERGE_RESOLUTION|>--- conflicted
+++ resolved
@@ -9,6 +9,7 @@
 import io.ballerina.flowmodelgenerator.core.model.node.DefaultExpression;
 import io.ballerina.flowmodelgenerator.core.model.node.ErrorHandler;
 import io.ballerina.flowmodelgenerator.core.model.node.If;
+import io.ballerina.flowmodelgenerator.core.model.node.PanicNode;
 import io.ballerina.flowmodelgenerator.core.model.node.Return;
 import io.ballerina.flowmodelgenerator.core.model.node.While;
 
@@ -29,18 +30,11 @@
             case HTTP_API_POST_CALL -> null;
             case RETURN -> Return.DEFAULT_NODE;
             case EXPRESSION -> DefaultExpression.DEFAULT_NODE;
-<<<<<<< HEAD
-            case ERROR_HANDLER -> ErrorHandlerNode.DEFAULT_NODE;
-            case WHILE -> WhileNode.DEFAULT_NODE;
-            case CONTINUE -> ContinueNode.DEFAULT_NODE;
-            case BREAK -> BreakNode.DEFAULT_NODE;
-            case PANIC -> BreakNode.DEFAULT_NODE;
-=======
             case ERROR_HANDLER -> ErrorHandler.DEFAULT_NODE;
             case WHILE -> While.DEFAULT_NODE;
             case CONTINUE -> Continue.DEFAULT_NODE;
             case BREAK -> Break.DEFAULT_NODE;
->>>>>>> faded001
+            case PANIC -> PanicNode.DEFAULT_NODE;
         };
         return gson.toJsonTree(flowNode);
     }
