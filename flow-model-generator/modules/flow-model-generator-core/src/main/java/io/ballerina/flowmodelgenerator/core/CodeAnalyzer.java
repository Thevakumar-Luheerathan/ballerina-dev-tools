--- conflicted
+++ resolved
@@ -97,11 +97,7 @@
 import io.ballerina.flowmodelgenerator.core.model.node.DataMapper;
 import io.ballerina.flowmodelgenerator.core.model.node.Fail;
 import io.ballerina.flowmodelgenerator.core.model.node.If;
-<<<<<<< HEAD
-=======
 import io.ballerina.flowmodelgenerator.core.model.node.JSONPayload;
-import io.ballerina.flowmodelgenerator.core.model.node.NewData;
->>>>>>> 31b0675f
 import io.ballerina.flowmodelgenerator.core.model.node.Panic;
 import io.ballerina.flowmodelgenerator.core.model.node.Return;
 import io.ballerina.flowmodelgenerator.core.model.node.Start;
@@ -751,11 +747,16 @@
     }
 
     private void handleConstructorExpressionNode(ExpressionNode constructorExprNode, String typeDescription) {
-<<<<<<< HEAD
         SyntaxKind kind = constructorExprNode.parent().kind();
 
         if (kind != SyntaxKind.ASSIGNMENT_STATEMENT && kind != SyntaxKind.MODULE_VAR_DECL &&
                 kind != SyntaxKind.LOCAL_VAR_DECL) {
+            return;
+        }
+
+        Optional<Symbol> parentSymbol = semanticModel.symbol(parent);
+        if (parentSymbol.isPresent() && isVarTypeJson(parentSymbol.get())) {
+            startJsonPayloadNode(constructorExprNode);
             return;
         }
 
@@ -768,30 +769,6 @@
 
         if (kind == SyntaxKind.ASSIGNMENT_STATEMENT) {
             nodeBuilder.properties().variable(((AssignmentStatementNode) constructorExprNode.parent()).varRef());
-=======
-        NonTerminalNode parent = constructorExprNode.parent();
-        SyntaxKind kind = parent.kind();
-        if (kind == SyntaxKind.LOCAL_VAR_DECL || kind == SyntaxKind.MODULE_VAR_DECL) {
-            Optional<Symbol> parentSymbol = semanticModel.symbol(parent);
-            if (parentSymbol.isPresent() && isVarTypeJson(parentSymbol.get())) {
-                startJsonPayloadNode(constructorExprNode);
-                return;
-            }
-            startNode(FlowNode.Kind.NEW_DATA)
-                    .metadata()
-                    .description(NewData.DESCRIPTION, this.typedBindingPatternNode, typeDescription)
-                    .stepOut()
-                    .properties().expression(constructorExprNode);
-        } else if (kind == SyntaxKind.ASSIGNMENT_STATEMENT) {
-            Optional<Symbol> parentSymbol = semanticModel.symbol(parent);
-            if (parentSymbol.isPresent() && isVarTypeJson(parentSymbol.get())) {
-                startJsonPayloadNode(constructorExprNode);
-                return;
-            }
-            startNode(FlowNode.Kind.UPDATE_DATA).properties()
-                    .expression(constructorExprNode)
-                    .variable(((AssignmentStatementNode) parent).varRef());
->>>>>>> 31b0675f
         }
     }
 
