--- conflicted
+++ resolved
@@ -270,21 +270,11 @@
         }
     }
 
-<<<<<<< HEAD
-    public TypeData genRecordTypeData(TypeDefinitionSymbol recTypeDefSymbol) {
-        return getRecordType(recTypeDefSymbol);
-    }
-
-    private TypeData getRecordType(TypeDefinitionSymbol recTypeDefSymbol) {
-        TypeData.TypeDataBuilder typeDataBuilder = new TypeData.TypeDataBuilder();
-        ModuleInfo currentModuleInfo = ModuleInfo.from(this.module.descriptor());
-=======
     private void addDependencyTypes(ServiceDeclarationSymbol serviceDeclarationSymbol, Map<String, Object> references) {
         // attributes
         serviceDeclarationSymbol.fieldDescriptors().forEach((key, field) -> {
             addDependencyTypes(field.typeDescriptor(), references);
         });
->>>>>>> 3a303243
 
         // methods
         serviceDeclarationSymbol.methods().forEach((key, method) -> {
