/*
 *  Copyright (c) 2025, WSO2 LLC. (http://www.wso2.com)
 *
 *  WSO2 LLC. licenses this file to you under the Apache License,
 *  Version 2.0 (the "License"); you may not use this file except
 *  in compliance with the License.
 *  You may obtain a copy of the License at
 *
 *    http://www.apache.org/licenses/LICENSE-2.0
 *
 *  Unless required by applicable law or agreed to in writing,
 *  software distributed under the License is distributed on an
 *  "AS IS" BASIS, WITHOUT WARRANTIES OR CONDITIONS OF ANY
 *  KIND, either express or implied.  See the License for the
 *  specific language governing permissions and limitations
 *  under the License.
 */

package io.ballerina.flowmodelgenerator.core.model.node;

import com.google.gson.Gson;
import io.ballerina.compiler.syntax.tree.SyntaxKind;
import io.ballerina.flowmodelgenerator.core.Constants;
import io.ballerina.flowmodelgenerator.core.model.FlowNode;
import io.ballerina.flowmodelgenerator.core.model.FormBuilder;
import io.ballerina.flowmodelgenerator.core.model.NodeBuilder;
import io.ballerina.flowmodelgenerator.core.model.NodeKind;
import io.ballerina.flowmodelgenerator.core.model.Property;
import io.ballerina.flowmodelgenerator.core.model.SourceBuilder;
import io.ballerina.tools.text.LineRange;
import org.eclipse.lsp4j.TextEdit;

import java.nio.file.Path;
import java.util.ArrayList;
import java.util.List;
import java.util.Map;
import java.util.Optional;

import static io.ballerina.modelgenerator.commons.ParameterData.Kind.REQUIRED;

/**
 * Represents the properties of a Natural programming function definition node.
 *
 * @since 2.0.0
 */
public class NPFunctionDefinitionBuilder extends FunctionDefinitionBuilder {

    public static final String LABEL = "Natural Function";
    public static final String DESCRIPTION = "Define a natural function";
    public static final String NATURAL_FUNCTION_PREFIX = "naturalFunction";

    public static final String NATURAL_FUNCTION_NAME_DESCRIPTION = "Name of the natural function";
    public static final String NATURAL_FUNCTION_NAME_LABEL = "Name";

    public static final String PARAMETERS_LABEL = "Parameters";
    public static final String PARAMETERS_DOC = "Function parameters";

    public static final String PROMPT = "prompt";
    public static final String PROMPT_LABEL = "Prompt";
    public static final String PROMPT_DESCRIPTION = "Prompt for the function";
    public static final String PROMPT_TYPE = "np:Prompt";

    public static final String MODEL = "model";
    public static final String MODEL_LABEL = "Model";
    public static final String MODEL_DESCRIPTION = "Model to be used";
    public static final String MODEL_TYPE = "np:Model";

    private static final String FUNCTIONS_BAL = "functions.bal";

    private static final String BALLERINAX_ORG = "ballerinax";
    private static final String NP_PACKAGE = "np";

    private static final String NP_NATURAL_FUNCTION_BODY = "@np:NaturalFunction external";

    private static final Gson gson = new Gson();

    @Override
    public void setConcreteConstData() {
        metadata().label(LABEL).description(DESCRIPTION);
        codedata()
                .node(NodeKind.NP_FUNCTION_DEFINITION)
                .org(BALLERINAX_ORG)
                .module(NP_PACKAGE);
    }

    @Override
    public void setConcreteTemplateData(TemplateContext context) {
        properties().functionNameTemplate(NATURAL_FUNCTION_PREFIX,
                context.getAllVisibleSymbolNames(),
                NATURAL_FUNCTION_NAME_LABEL,
                NATURAL_FUNCTION_NAME_DESCRIPTION);
        setMandatoryProperties(this, null);
        endOptionalProperties(this);
        // prompt
        properties().custom()
<<<<<<< HEAD
                    .metadata()
                        .label(Constants.NaturalFunctions.PROMPT_LABEL)
                        .description(Constants.NaturalFunctions.PROMPT_DESCRIPTION)
                        .stepOut()
                    .codedata()
                        .kind(REQUIRED.name())
                        .stepOut()
                    .placeholder("")
                    .typeConstraint(PROMPT_TYPE)
                    .typeConstraint(Constants.NaturalFunctions.MODULE_PREFIXED_PROMPT_TYPE)
                    .editable()
                    .hidden()
                    .type(Property.ValueType.RAW_TEMPLATE)
                    .stepOut()
                    .addProperty(Constants.NaturalFunctions.PROMPT);
=======
                .metadata()
                    .label(PROMPT_LABEL)
                    .description(PROMPT_DESCRIPTION)
                    .stepOut()
                .codedata()
                    .kind(REQUIRED.name())
                    .stepOut()
                .placeholder("")
                .typeConstraint(PROMPT_TYPE)
                .editable()
                .hidden()
                .type(Property.ValueType.RAW_TEMPLATE)
                .stepOut()
                .addProperty(PROMPT);
>>>>>>> bc95de80

        // enable model context
        properties().custom()
<<<<<<< HEAD
                    .metadata()
                        .label(Constants.NaturalFunctions.ENABLE_MODEL_CONTEXT_LABEL)
                        .description(Constants.NaturalFunctions.ENABLE_MODEL_CONTEXT_DESCRIPTION)
                        .stepOut()
                    .editable()
                    .value(false)
                    .optional(true)
                    .advanced(true)
                    .type(Property.ValueType.FLAG)
                    .stepOut()
                    .addProperty(Constants.NaturalFunctions.ENABLE_MODEL_CONTEXT);
=======
                .metadata()
                    .label(MODEL_LABEL)
                    .description(MODEL_DESCRIPTION)
                    .stepOut()
                .codedata()
                    .kind(DEFAULTABLE.name())
                    .stepOut()
                .placeholder("")
                .typeConstraint(MODEL_TYPE)
                .editable()
                .optional(true)
                .advanced(true)
                .type(Property.ValueType.EXPRESSION)
                .stepOut()
                .addProperty(MODEL);
    }

    public static void setMandatoryProperties(NodeBuilder nodeBuilder, String returnType) {
        nodeBuilder.properties()
                .returnType(returnType, null, true)
                .nestedProperty();
    }

    public static void endOptionalProperties(NodeBuilder nodeBuilder) {
        nodeBuilder.properties()
                .endNestedProperty(Property.ValueType.REPEATABLE_PROPERTY, Property.PARAMETERS_KEY, PARAMETERS_LABEL,
                        PARAMETERS_DOC, getParameterSchema(), true, false);
>>>>>>> bc95de80
    }

    @Override
    public Map<Path, List<TextEdit>> toSource(SourceBuilder sourceBuilder) {
        sourceBuilder.token().keyword(SyntaxKind.FUNCTION_KEYWORD);
        FlowNode flowNode = sourceBuilder.flowNode;

        // Write the function name
        Optional<Property> property = flowNode.getProperty(Property.FUNCTION_NAME_KEY);
        if (property.isEmpty()) {
            throw new IllegalStateException("Function name is not present");
        }
        sourceBuilder.token()
                .name(property.get().value().toString())
                .keyword(SyntaxKind.OPEN_PAREN_TOKEN);

        // Write the context parameter
        Optional<Property> isModelContextEnabled =
                flowNode.getProperty(Constants.NaturalFunctions.ENABLE_MODEL_CONTEXT);

        if (isModelContextEnabled.isPresent() && (boolean) isModelContextEnabled.get().value()) {
            sourceBuilder.token().name(Constants.NaturalFunctions.MODULE_PREFIXED_CONTEXT_TYPE +
                    " " + Constants.NaturalFunctions.CONTEXT);
            sourceBuilder.token().keyword(SyntaxKind.COMMA_TOKEN);
        }

        // Write the function parameters
        Optional<Property> parameters = flowNode.getProperty(Property.PARAMETERS_KEY);
        if (parameters.isPresent() && parameters.get().value() instanceof Map<?, ?> paramMap) {
            List<String> paramList = new ArrayList<>();
            for (Object obj : paramMap.values()) {
                Property paramProperty = gson.fromJson(gson.toJsonTree(obj), Property.class);
                if (!(paramProperty.value() instanceof Map<?, ?> paramData)) {
                    continue;
                }
                Map<String, Property> paramProperties = gson.fromJson(gson.toJsonTree(paramData),
                        FormBuilder.NODE_PROPERTIES_TYPE);

                String paramType = paramProperties.get(Property.TYPE_KEY).value().toString();
                String paramName = paramProperties.get(Property.VARIABLE_KEY).value().toString();
                paramList.add(paramType + " " + paramName);
            }
            sourceBuilder.token().name(String.join(", ", paramList));
            if (!paramList.isEmpty()) {
                sourceBuilder.token().keyword(SyntaxKind.COMMA_TOKEN);
            }
        }

        // Write prompt parameter
        Optional<Property> promptProperty = flowNode.getProperty(PROMPT);
        String defaultValue = promptProperty.map(value -> " = " + value.value().toString()).orElse("");
        sourceBuilder.token().name(PROMPT_TYPE + " " + PROMPT + defaultValue);

        sourceBuilder.token().keyword(SyntaxKind.CLOSE_PAREN_TOKEN);

        // Write the return type
        Optional<Property> returnType = flowNode.getProperty(Property.TYPE_KEY);
        if (returnType.isPresent() && !returnType.get().value().toString().isEmpty()) {
            if (returnType.get().value().toString().contains("error")) {
                sourceBuilder.token()
                        .keyword(SyntaxKind.RETURNS_KEYWORD)
                        .name(returnType.get().value().toString());
            } else {
                sourceBuilder.token()
                        .keyword(SyntaxKind.RETURNS_KEYWORD)
                        .name(returnType.get().value() + "|error");
            }
        } else {
            sourceBuilder.token().keyword(SyntaxKind.RETURNS_KEYWORD).name("error");
        }

        // Generate text edits based on the line range. If a line range exists, update the signature of the existing
        // function. Otherwise, create a new function definition in "functions.bal".
        LineRange lineRange = flowNode.codedata().lineRange();
        if (lineRange == null) {
            sourceBuilder
                    .token()
                        .equal()
                        .name(NP_NATURAL_FUNCTION_BODY)
                        .semicolon()
                        .skipFormatting()
                        .stepOut()
                    .textEdit(false, FUNCTIONS_BAL);
        } else {
            sourceBuilder
                    .token().skipFormatting().stepOut()
                    .textEdit(false);
        }
        return sourceBuilder.build();
    }
}<|MERGE_RESOLUTION|>--- conflicted
+++ resolved
@@ -93,7 +93,6 @@
         endOptionalProperties(this);
         // prompt
         properties().custom()
-<<<<<<< HEAD
                     .metadata()
                         .label(Constants.NaturalFunctions.PROMPT_LABEL)
                         .description(Constants.NaturalFunctions.PROMPT_DESCRIPTION)
@@ -109,26 +108,9 @@
                     .type(Property.ValueType.RAW_TEMPLATE)
                     .stepOut()
                     .addProperty(Constants.NaturalFunctions.PROMPT);
-=======
-                .metadata()
-                    .label(PROMPT_LABEL)
-                    .description(PROMPT_DESCRIPTION)
-                    .stepOut()
-                .codedata()
-                    .kind(REQUIRED.name())
-                    .stepOut()
-                .placeholder("")
-                .typeConstraint(PROMPT_TYPE)
-                .editable()
-                .hidden()
-                .type(Property.ValueType.RAW_TEMPLATE)
-                .stepOut()
-                .addProperty(PROMPT);
->>>>>>> bc95de80
 
         // enable model context
         properties().custom()
-<<<<<<< HEAD
                     .metadata()
                         .label(Constants.NaturalFunctions.ENABLE_MODEL_CONTEXT_LABEL)
                         .description(Constants.NaturalFunctions.ENABLE_MODEL_CONTEXT_DESCRIPTION)
@@ -140,22 +122,6 @@
                     .type(Property.ValueType.FLAG)
                     .stepOut()
                     .addProperty(Constants.NaturalFunctions.ENABLE_MODEL_CONTEXT);
-=======
-                .metadata()
-                    .label(MODEL_LABEL)
-                    .description(MODEL_DESCRIPTION)
-                    .stepOut()
-                .codedata()
-                    .kind(DEFAULTABLE.name())
-                    .stepOut()
-                .placeholder("")
-                .typeConstraint(MODEL_TYPE)
-                .editable()
-                .optional(true)
-                .advanced(true)
-                .type(Property.ValueType.EXPRESSION)
-                .stepOut()
-                .addProperty(MODEL);
     }
 
     public static void setMandatoryProperties(NodeBuilder nodeBuilder, String returnType) {
@@ -168,7 +134,6 @@
         nodeBuilder.properties()
                 .endNestedProperty(Property.ValueType.REPEATABLE_PROPERTY, Property.PARAMETERS_KEY, PARAMETERS_LABEL,
                         PARAMETERS_DOC, getParameterSchema(), true, false);
->>>>>>> bc95de80
     }
 
     @Override
