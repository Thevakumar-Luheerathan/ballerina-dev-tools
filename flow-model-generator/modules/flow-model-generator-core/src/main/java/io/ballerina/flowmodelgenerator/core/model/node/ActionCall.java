--- conflicted
+++ resolved
@@ -109,19 +109,6 @@
                     .icon(CommonUtils.generateIcon(function.org(), function.packageName(), function.version()))
                     .stepOut()
                 .codedata()
-<<<<<<< HEAD
-                    .org(codedata.org())
-                    .module(codedata.module())
-                    .object(codedata.object())
-                    .id(codedata.id())
-                    .symbol(codedata.symbol());
-
-        for (ConnectorResponse.Parameter param : optFunction.get().parameters()) {
-            nodeBuilder.properties().custom(param.name(), param.name(), param.documentation(),
-                    Property.valueTypeFrom(param.typeName()),
-                    CommonUtils.getTypeConstraint(param, param.typeName()),
-                    CommonUtils.getDefaultValueForType(param.typeName()), param.optional(), param.optional());
-=======
                     .org(function.org())
                     .module(function.packageName())
                     .object(NewConnection.CLIENT_SYMBOL)
@@ -136,7 +123,6 @@
             nodeBuilder.properties().custom(paramResult.name(), paramResult.name(), paramResult.description(),
                     Property.ValueType.EXPRESSION, paramResult.type(), "",
                     paramResult.kind() == ParameterKind.DEFAULTABLE);
->>>>>>> 7744dd3a
         }
 
         if (TypeUtils.hasReturn(function.returnType())) {
