/*
 *  Copyright (c) 2024, WSO2 LLC. (http://www.wso2.com)
 *
 *  WSO2 LLC. licenses this file to you under the Apache License,
 *  Version 2.0 (the "License"); you may not use this file except
 *  in compliance with the License.
 *  You may obtain a copy of the License at
 *
 *    http://www.apache.org/licenses/LICENSE-2.0
 *
 *  Unless required by applicable law or agreed to in writing,
 *  software distributed under the License is distributed on an
 *  "AS IS" BASIS, WITHOUT WARRANTIES OR CONDITIONS OF ANY
 *  KIND, either express or implied.  See the License for the
 *  specific language governing permissions and limitations
 *  under the License.
 */

package io.ballerina.flowmodelgenerator.core.model;

import io.ballerina.compiler.api.SemanticModel;
import io.ballerina.compiler.api.symbols.ParameterKind;
import io.ballerina.compiler.api.symbols.ParameterSymbol;
import io.ballerina.compiler.api.symbols.ResourceMethodSymbol;
import io.ballerina.compiler.api.symbols.TypeSymbol;
import io.ballerina.compiler.syntax.tree.BindingPatternNode;
import io.ballerina.compiler.syntax.tree.CheckExpressionNode;
import io.ballerina.compiler.syntax.tree.ExpressionNode;
import io.ballerina.compiler.syntax.tree.FunctionArgumentNode;
import io.ballerina.compiler.syntax.tree.NamedArgumentNode;
import io.ballerina.compiler.syntax.tree.Node;
import io.ballerina.compiler.syntax.tree.PositionalArgumentNode;
import io.ballerina.compiler.syntax.tree.SeparatedNodeList;
import io.ballerina.compiler.syntax.tree.SyntaxKind;
import io.ballerina.compiler.syntax.tree.TypedBindingPatternNode;
import io.ballerina.flowmodelgenerator.core.CommonUtils;
import io.ballerina.flowmodelgenerator.core.model.node.ActionCall;
import io.ballerina.flowmodelgenerator.core.model.node.Break;
import io.ballerina.flowmodelgenerator.core.model.node.Continue;
import io.ballerina.flowmodelgenerator.core.model.node.DefaultExpression;
import io.ballerina.flowmodelgenerator.core.model.node.ErrorHandler;
import io.ballerina.flowmodelgenerator.core.model.node.Fail;
import io.ballerina.flowmodelgenerator.core.model.node.Foreach;
import io.ballerina.flowmodelgenerator.core.model.node.HttpApiEvent;
import io.ballerina.flowmodelgenerator.core.model.node.If;
import io.ballerina.flowmodelgenerator.core.model.node.Lock;
import io.ballerina.flowmodelgenerator.core.model.node.NewData;
import io.ballerina.flowmodelgenerator.core.model.node.Panic;
import io.ballerina.flowmodelgenerator.core.model.node.Return;
import io.ballerina.flowmodelgenerator.core.model.node.Start;
import io.ballerina.flowmodelgenerator.core.model.node.Stop;
import io.ballerina.flowmodelgenerator.core.model.node.Transaction;
import io.ballerina.flowmodelgenerator.core.model.node.UpdateData;
import io.ballerina.flowmodelgenerator.core.model.node.While;

import java.util.ArrayList;
import java.util.HashMap;
import java.util.LinkedHashMap;
import java.util.LinkedList;
import java.util.List;
import java.util.Map;
import java.util.Objects;
import java.util.Optional;
import java.util.Queue;
import java.util.function.Supplier;

import static io.ballerina.flowmodelgenerator.core.model.node.HttpApiEvent.EVENT_HTTP_API_METHOD;
import static io.ballerina.flowmodelgenerator.core.model.node.HttpApiEvent.EVENT_HTTP_API_METHOD_DOC;
import static io.ballerina.flowmodelgenerator.core.model.node.HttpApiEvent.EVENT_HTTP_API_METHOD_KEY;
import static io.ballerina.flowmodelgenerator.core.model.node.HttpApiEvent.EVENT_HTTP_API_PATH;
import static io.ballerina.flowmodelgenerator.core.model.node.HttpApiEvent.EVENT_HTTP_API_PATH_DOC;
import static io.ballerina.flowmodelgenerator.core.model.node.HttpApiEvent.EVENT_HTTP_API_PATH_KEY;

/**
 * Represents a builder for the flow node.
 *
 * @since 1.4.0
 */
public abstract class NodeBuilder {

    protected List<Branch> branches;
    protected Metadata.Builder<NodeBuilder> metadataBuilder;
    protected Codedata.Builder<NodeBuilder> codedataBuilder;
    protected PropertiesBuilder<NodeBuilder> propertiesBuilder;
    protected int flags;
    protected boolean returning;
    protected SemanticModel semanticModel;

    private static final Map<FlowNode.Kind, Supplier<? extends NodeBuilder>> CONSTRUCTOR_MAP = new HashMap<>() {{
        put(FlowNode.Kind.IF, If::new);
        put(FlowNode.Kind.RETURN, Return::new);
        put(FlowNode.Kind.EXPRESSION, DefaultExpression::new);
        put(FlowNode.Kind.ERROR_HANDLER, ErrorHandler::new);
        put(FlowNode.Kind.WHILE, While::new);
        put(FlowNode.Kind.CONTINUE, Continue::new);
        put(FlowNode.Kind.BREAK, Break::new);
        put(FlowNode.Kind.PANIC, Panic::new);
        put(FlowNode.Kind.EVENT_HTTP_API, HttpApiEvent::new);
        put(FlowNode.Kind.ACTION_CALL, ActionCall::new);
        put(FlowNode.Kind.START, Start::new);
        put(FlowNode.Kind.TRANSACTION, Transaction::new);
        put(FlowNode.Kind.LOCK, Lock::new);
        put(FlowNode.Kind.FAIL, Fail::new);
        put(FlowNode.Kind.NEW_DATA, NewData::new);
        put(FlowNode.Kind.UPDATE_DATA, UpdateData::new);
<<<<<<< HEAD
        put(FlowNode.Kind.FOREACH, Foreach::new);
=======
        put(FlowNode.Kind.STOP, Stop::new);
>>>>>>> c13e3275
    }};

    public static NodeBuilder getNodeFromKind(FlowNode.Kind kind) {
        return CONSTRUCTOR_MAP.getOrDefault(kind, DefaultExpression::new).get();
    }

    public NodeBuilder setConstData() {
        this.setConcreteConstData();
        return this;
    }

    public abstract void setConcreteConstData();

    public NodeBuilder setTemplateData(Codedata codedata) {
        setConcreteTemplateData(codedata);
        return this;
    }

    public abstract void setConcreteTemplateData(Codedata codedata);

    public abstract String toSource(FlowNode flowNode);

    public NodeBuilder() {
        this.branches = new ArrayList<>();
        this.flags = 0;
    }

    public NodeBuilder semanticModel(SemanticModel semanticModel) {
        this.semanticModel = semanticModel;
        return this;
    }

    public NodeBuilder returning() {
        this.returning = true;
        return this;
    }

    public NodeBuilder branch(Branch branch) {
        this.branches.add(branch);
        return this;
    }

    public NodeBuilder flag(int flag) {
        this.flags |= flag;
        return this;
    }

    public Metadata.Builder<NodeBuilder> metadata() {
        if (this.metadataBuilder == null) {
            this.metadataBuilder = new Metadata.Builder<>(this);
        }
        return this.metadataBuilder;
    }

    public Codedata.Builder<NodeBuilder> codedata() {
        if (this.codedataBuilder == null) {
            this.codedataBuilder = new Codedata.Builder<>(this);
        }
        return this.codedataBuilder;
    }

    public PropertiesBuilder<NodeBuilder> properties() {
        if (this.propertiesBuilder == null) {
            this.propertiesBuilder = new PropertiesBuilder<>(semanticModel, this);
        }
        return this.propertiesBuilder;
    }

    public FlowNode build() {
        this.setConstData();
        Codedata codedata = codedataBuilder == null ? null : codedataBuilder.build();
        return new FlowNode(
                String.valueOf(Objects.hash(codedata != null ? codedata.lineRange() : null)),
                metadataBuilder == null ? null : metadataBuilder.build(),
                codedata,
                returning,
                branches.isEmpty() ? null : branches,
                propertiesBuilder == null ? null : propertiesBuilder.build(),
                flags
        );
    }

    public AvailableNode buildAvailableNode() {
        this.setConcreteConstData();
        return new AvailableNode(metadataBuilder == null ? null : metadataBuilder.build(),
                codedataBuilder == null ? null : codedataBuilder.build(), true);
    }

    /**
     * Represents a builder for the node properties of a flow node.
     *
     * @param <T> Parent builder type
     * @since 1.4.0
     */
    public static class PropertiesBuilder<T> extends FacetedBuilder<T> {

        public static final String DATA_VARIABLE_LABEL = "Data variable";
        public static final String DATA_VARIABLE_KEY = "dataVariable";
        public static final String DATA_VARIABLE_DOC = "Name of the variable";

        public static final String DATA_TYPE_LABEL = "Data type";
        public static final String DATA_TYPE_KEY = "dataType";
        public static final String DATA_TYPE_DOC = "Type of the variable";

        private final Map<String, Property> nodeProperties;
        private final SemanticModel semanticModel;
        protected Property.Builder propertyBuilder;

        public PropertiesBuilder(SemanticModel semanticModel, T parentBuilder) {
            super(parentBuilder);
            this.nodeProperties = new LinkedHashMap<>();
            this.propertyBuilder = Property.Builder.getInstance();
            this.semanticModel = semanticModel;
        }

        public PropertiesBuilder<T> variable(Node node) {
            if (node == null) {
                return this;
            }
            CommonUtils.getTypeSymbol(semanticModel, node).ifPresent(propertyBuilder::type);
            propertyBuilder
                    .metadata()
                    .label(Property.VARIABLE_LABEL)
                    .description(Property.VARIABLE_DOC)
                    .stepOut()
                    .value(CommonUtils.getVariableName(node))
                    .editable();

            addProperty(Property.VARIABLE_KEY, propertyBuilder.build());
            return this;
        }

        public PropertiesBuilder<T> dataVariable(Node node) {
            Property property = propertyBuilder
                    .metadata()
                    .label(DATA_VARIABLE_LABEL)
                    .description(DATA_VARIABLE_DOC)
                    .stepOut()
                    .value(CommonUtils.getVariableName(node))
                    .editable()
                    .build();
            addProperty(DATA_VARIABLE_KEY, property);

            propertyBuilder
                    .metadata()
                    .label(DATA_TYPE_LABEL)
                    .description(DATA_TYPE_DOC)
                    .stepOut()
                    .editable();
            Optional<TypeSymbol> optTypeSymbol = CommonUtils.getTypeSymbol(semanticModel, node);
            optTypeSymbol.ifPresent(typeSymbol -> propertyBuilder.value(CommonUtils.getTypeSignature(typeSymbol)));
            addProperty(DATA_TYPE_KEY, propertyBuilder.build());

            return this;
        }

        public PropertiesBuilder<T> defaultDataVariable() {
            Property variable = propertyBuilder
                    .metadata()
                    .label(DATA_VARIABLE_LABEL)
                    .description(DATA_VARIABLE_DOC)
                    .stepOut()
                    .editable()
                    .value("item")
                    .build();
            addProperty(DATA_VARIABLE_KEY, variable);

            Property type = propertyBuilder
                    .metadata()
                    .label(DATA_TYPE_LABEL)
                    .description(DATA_TYPE_DOC)
                    .stepOut()
                    .value("var")
                    .editable()
                    .build();
            addProperty(DATA_TYPE_KEY, type);

            return this;
        }

        public PropertiesBuilder expression(ExpressionNode expressionNode) {
            semanticModel.typeOf(expressionNode).ifPresent(propertyBuilder::type);
            Property property = propertyBuilder
                    .metadata()
                    .label(Property.EXPRESSION_LABEL)
                    .description(Property.EXPRESSION_DOC)
                    .stepOut()
                    .editable()
                    .value(expressionNode.kind() == SyntaxKind.CHECK_EXPRESSION ?
                            ((CheckExpressionNode) expressionNode).expression().toString() : expressionNode.toString())
                    .build();
            addProperty(Property.EXPRESSION_KEY, property);
            return this;
        }

        public PropertiesBuilder<T> collection(Node expressionNode) {
            semanticModel.typeOf(expressionNode).ifPresent(propertyBuilder::type);
            Property property = propertyBuilder
                    .metadata()
                    .label(Property.COLLECTION_LABEL)
                    .description(Property.COLLECTION_DOC)
                    .stepOut()
                    .editable()
                    .value(expressionNode.kind() == SyntaxKind.CHECK_EXPRESSION ?
                            ((CheckExpressionNode) expressionNode).expression().toString() : expressionNode.toString())
                    .build();
            addProperty(Property.COLLECTION_KEY, property);
            return this;
        }

        public PropertiesBuilder<T> callExpression(ExpressionNode expressionNode, ExpressionAttributes.Info info) {
            Property client = Property.Builder.getInstance()
                    .metadata()
                    .label(info.label())
                    .description(info.documentation())
                    .stepOut()
                    .type(info.type())
                    .value(expressionNode.toString())
                    .editable()
                    .build();
            addProperty(info.key(), client);
            return this;
        }

        public PropertiesBuilder<T> functionArguments(SeparatedNodeList<FunctionArgumentNode> arguments,
                                                      List<ParameterSymbol> parameterSymbols) {
            final Map<String, Node> namedArgValueMap = new HashMap<>();
            final Queue<Node> positionalArgs = new LinkedList<>();

            for (FunctionArgumentNode argument : arguments) {
                switch (argument.kind()) {
                    case NAMED_ARG -> {
                        NamedArgumentNode namedArgument = (NamedArgumentNode) argument;
                        namedArgValueMap.put(namedArgument.argumentName().name().text(),
                                namedArgument.expression());
                    }
                    case POSITIONAL_ARG -> positionalArgs.add(((PositionalArgumentNode) argument).expression());
                    default -> {
                        // Ignore the default case
                    }
                }
            }

            propertyBuilder = Property.Builder.getInstance();
            int numParams = parameterSymbols.size();
            int numPositionalArgs = positionalArgs.size();

            for (int i = 0; i < numParams; i++) {
                ParameterSymbol parameterSymbol = parameterSymbols.get(i);
                Optional<String> name = parameterSymbol.getName();
                if (name.isEmpty()) {
                    continue;
                }
                String parameterName = name.get();
                Node paramValue = i < numPositionalArgs ? positionalArgs.poll() : namedArgValueMap.get(parameterName);

                ExpressionAttributes.Info info = ExpressionAttributes.get(parameterName);
                if (info != null) {
                    propertyBuilder
                            .metadata()
                            .label(info.label())
                            .description(info.documentation())
                            .stepOut()
                            .editable()
                            .optional(parameterSymbol.paramKind() == ParameterKind.DEFAULTABLE);

                    if (paramValue != null) {
                        propertyBuilder.value(paramValue.toSourceCode());
                    }

                    String staticType = info.type();
                    Optional<TypeSymbol> valueType =
                            paramValue != null ? semanticModel.typeOf(paramValue) : Optional.empty();

                    if (info.dynamicType() && valueType.isPresent()) {
                        // Obtain the type from the value if the dynamic type is set
                        propertyBuilder.type(valueType.get());
                    } else if (staticType != null) {
                        // Set the static type
                        propertyBuilder.type(staticType);
                    } else {
                        // Set the type of the symbol if none of types were found
                        propertyBuilder.type(parameterSymbol.typeDescriptor());
                    }

                    addProperty(parameterName, propertyBuilder.build());
                }
            }
            return this;
        }

        public PropertiesBuilder<T> resourceSymbol(ResourceMethodSymbol resourceMethodSymbol) {
            propertyBuilder
                    .metadata()
                    .label(EVENT_HTTP_API_METHOD)
                    .description(EVENT_HTTP_API_METHOD_DOC)
                    .stepOut()
                    .editable();
            resourceMethodSymbol.getName().ifPresent(name -> propertyBuilder.value(name));
            addProperty(EVENT_HTTP_API_METHOD_KEY, propertyBuilder.build());

            propertyBuilder
                    .metadata()
                    .label(EVENT_HTTP_API_PATH)
                    .description(EVENT_HTTP_API_PATH_DOC)
                    .stepOut()
                    .editable()
                    .value(resourceMethodSymbol.resourcePath().signature());
            addProperty(EVENT_HTTP_API_PATH_KEY, propertyBuilder.build());
            return this;
        }

        public PropertiesBuilder<T> condition(ExpressionNode expressionNode) {
            semanticModel.typeOf(expressionNode).ifPresent(propertyBuilder::type);
            Property condition = propertyBuilder
                    .metadata()
                    .label(Property.CONDITION_LABEL)
                    .description(Property.CONDITION_DOC)
                    .stepOut()
                    .value(expressionNode.toSourceCode())
                    .editable()
                    .build();
            addProperty(Property.CONDITION_KEY, condition);
            return this;
        }

        public PropertiesBuilder<T> expression(ExpressionNode expressionNode, String expressionDoc) {
            semanticModel.typeOf(expressionNode).ifPresent(propertyBuilder::type);
            Property property = propertyBuilder
                    .metadata()
                    .label(Property.EXPRESSION_DOC)
                    .description(expressionDoc)
                    .stepOut()
                    .value(expressionNode.toSourceCode())
                    .editable()
                    .build();
            addProperty(Property.EXPRESSION_KEY, property);
            return this;
        }

        public PropertiesBuilder<T> statement(Node node) {
            Property property = propertyBuilder
                    .metadata()
                    .label(DefaultExpression.STATEMENT_LABEL)
                    .description(DefaultExpression.STATEMENT_DOC)
                    .stepOut()
                    .value(node == null ? "" : node.toSourceCode())
                    .editable()
                    .build();
            addProperty(DefaultExpression.STATEMENT_KEY, property);
            return this;
        }

        public PropertiesBuilder<T> ignore() {
            Property property = propertyBuilder
                    .metadata()
                    .label(Property.IGNORE_LABEL)
                    .description(Property.IGNORE_DOC)
                    .stepOut()
                    .value("true")
                    .editable()
                    .build();
            addProperty(Property.IGNORE_KEY, property);
            return this;
        }

        public PropertiesBuilder<T> onErrorVariable(TypedBindingPatternNode typedBindingPatternNode) {
            BindingPatternNode bindingPatternNode = typedBindingPatternNode.bindingPattern();
            Property value = propertyBuilder
                    .metadata()
                    .label(Property.ON_ERROR_VARIABLE_LABEL)
                    .description(Property.ON_ERROR_VARIABLE_DOC)
                    .stepOut()
                    .value(bindingPatternNode.toString())
                    .editable()
                    .build();
            addProperty(Property.ON_ERROR_VARIABLE_KEY, value);

            CommonUtils.getTypeSymbol(semanticModel, typedBindingPatternNode)
                    .ifPresent(typeSymbol -> propertyBuilder.value(CommonUtils.getTypeSignature(typeSymbol)));
            Property type = propertyBuilder
                    .metadata()
                    .label(Property.ON_ERROR_TYPE_LABEL)
                    .description(Property.ON_ERROR_TYPE_DOC)
                    .stepOut()
                    .editable()
                    .build();
            addProperty(Property.ON_ERROR_TYPE_KEY, type);

            return this;
        }

        public PropertiesBuilder<T> defaultOnErrorVariable() {
            Property value = propertyBuilder
                    .metadata()
                    .label(Property.ON_ERROR_VARIABLE_LABEL)
                    .description(Property.ON_ERROR_VARIABLE_DOC)
                    .stepOut()
                    .value("err")
                    .editable()
                    .build();
            addProperty(Property.ON_ERROR_VARIABLE_KEY, value);

            Property type = propertyBuilder
                    .metadata()
                    .label(Property.ON_ERROR_TYPE_LABEL)
                    .description(Property.ON_ERROR_TYPE_DOC)
                    .stepOut()
                    .value("error")
                    .editable()
                    .build();
            addProperty(Property.ON_ERROR_TYPE_KEY, type);

            return this;
        }

        public PropertiesBuilder<T> defaultExpression(String doc) {
            Property property = propertyBuilder
                    .metadata()
                    .label(Property.EXPRESSION_LABEL)
                    .description(doc)
                    .stepOut()
                    .value("")
                    .editable()
                    .build();
            addProperty(Property.EXPRESSION_KEY, property);
            return this;
        }

        public PropertiesBuilder<T> defaultVariable() {
            propertyBuilder
                    .metadata()
                    .label(Property.VARIABLE_LABEL)
                    .description(Property.VARIABLE_DOC)
                    .stepOut()
                    .value("item")
                    .editable()
                    .optional(true);

            addProperty(Property.VARIABLE_KEY, propertyBuilder.build());
            return this;
        }

        public PropertiesBuilder<T> defaultCondition(String doc) {
            Property property = propertyBuilder
                    .metadata()
                    .label(Property.CONDITION_LABEL)
                    .description(doc)
                    .stepOut()
                    .value("true")
                    .editable()
                    .build();
            addProperty(Property.CONDITION_KEY, property);
            return this;
        }

        public PropertiesBuilder<T> defaultExpression(ExpressionAttributes.Info info) {
            Property property = propertyBuilder
                    .metadata()
                    .label(info.label())
                    .description(info.documentation())
                    .stepOut()
                    .value("")
                    .type(info.type())
                    .editable()
                    .build();
            addProperty(info.key(), property);
            return this;
        }

        public PropertiesBuilder<T> defaultCollection() {
            Property property = propertyBuilder
                    .metadata()
                    .label(Property.COLLECTION_LABEL)
                    .description(Property.COLLECTION_DOC)
                    .stepOut()
                    .value("[]")
                    .editable()
                    .build();
            addProperty(Property.COLLECTION_KEY, property);
            return this;
        }

        public final void addProperty(String key, Property property) {
            if (property != null) {
                this.nodeProperties.put(key, property);
            }
        }

        public Map<String, Property> build() {
            return this.nodeProperties;
        }
    }
}<|MERGE_RESOLUTION|>--- conflicted
+++ resolved
@@ -103,11 +103,8 @@
         put(FlowNode.Kind.FAIL, Fail::new);
         put(FlowNode.Kind.NEW_DATA, NewData::new);
         put(FlowNode.Kind.UPDATE_DATA, UpdateData::new);
-<<<<<<< HEAD
+        put(FlowNode.Kind.STOP, Stop::new);
         put(FlowNode.Kind.FOREACH, Foreach::new);
-=======
-        put(FlowNode.Kind.STOP, Stop::new);
->>>>>>> c13e3275
     }};
 
     public static NodeBuilder getNodeFromKind(FlowNode.Kind kind) {
