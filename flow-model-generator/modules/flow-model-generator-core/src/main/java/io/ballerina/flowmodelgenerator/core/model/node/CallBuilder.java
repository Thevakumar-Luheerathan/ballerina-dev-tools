/*
 *  Copyright (c) 2025, WSO2 LLC. (http://www.wso2.com)
 *
 *  WSO2 LLC. licenses this file to you under the Apache License,
 *  Version 2.0 (the "License"); you may not use this file except
 *  in compliance with the License.
 *  You may obtain a copy of the License at
 *
 *    http://www.apache.org/licenses/LICENSE-2.0
 *
 *  Unless required by applicable law or agreed to in writing,
 *  software distributed under the License is distributed on an
 *  "AS IS" BASIS, WITHOUT WARRANTIES OR CONDITIONS OF ANY
 *  KIND, either express or implied.  See the License for the
 *  specific language governing permissions and limitations
 *  under the License.
 */

package io.ballerina.flowmodelgenerator.core.model.node;

import io.ballerina.compiler.api.SemanticModel;
import io.ballerina.flowmodelgenerator.core.model.Codedata;
import io.ballerina.flowmodelgenerator.core.model.FormBuilder;
import io.ballerina.flowmodelgenerator.core.model.NodeBuilder;
import io.ballerina.flowmodelgenerator.core.model.NodeKind;
import io.ballerina.flowmodelgenerator.core.model.Property;
import io.ballerina.flowmodelgenerator.core.utils.ParamUtils;
import io.ballerina.modelgenerator.commons.CommonUtils;
import io.ballerina.modelgenerator.commons.FunctionData;
import io.ballerina.modelgenerator.commons.FunctionDataBuilder;
import io.ballerina.modelgenerator.commons.ModuleInfo;
import io.ballerina.modelgenerator.commons.PackageUtil;
import io.ballerina.modelgenerator.commons.ParameterData;
import io.ballerina.projects.PackageDescriptor;
import io.ballerina.projects.Project;
import org.ballerinalang.langserver.commons.eventsync.exceptions.EventSyncException;
import org.ballerinalang.langserver.commons.workspace.WorkspaceDocumentException;
import org.ballerinalang.langserver.commons.workspace.WorkspaceManager;

import java.nio.file.Path;
import java.util.HashMap;
import java.util.Map;

/**
 * Abstract base class for function-like builders (functions, methods, resource actions).
 *
 * @since 2.0.0
 */
public abstract class CallBuilder extends NodeBuilder {

    protected abstract NodeKind getFunctionNodeKind();

    protected abstract FunctionData.Kind getFunctionResultKind();

    @Override
    public void setConcreteConstData() {
        codedata().node(getFunctionNodeKind());
    }

    @Override
    public void setConcreteTemplateData(TemplateContext context) {
        Codedata codedata = context.codedata();

        FunctionDataBuilder functionDataBuilder = new FunctionDataBuilder()
                .name(codedata.symbol())
                .moduleInfo(new ModuleInfo(codedata.org(), codedata.module(), codedata.module(), codedata.version()))
                .functionResultKind(getFunctionResultKind())
                .userModuleInfo(moduleInfo);

        NodeKind functionNodeKind = getFunctionNodeKind();
        if (functionNodeKind != NodeKind.FUNCTION_CALL) {
            functionDataBuilder.parentSymbolType(codedata.object());
        }

        // Set the semantic model if the function is local
        boolean isLocalFunction = isLocalFunction(context.workspaceManager(), context.filePath(), codedata);
        if (isLocalFunction) {
            WorkspaceManager workspaceManager = context.workspaceManager();
            PackageUtil.loadProject(context.workspaceManager(), context.filePath());
            SemanticModel semanticModel = workspaceManager.semanticModel(context.filePath()).orElseThrow();
            functionDataBuilder.semanticModel(semanticModel);
        }
        FunctionData functionData = functionDataBuilder.build();

        metadata()
                .label(functionData.name())
                .icon(CommonUtils.generateIcon(functionData.org(), functionData.packageName(),
                        functionData.version()))
                .description(functionData.description());
        codedata()
<<<<<<< HEAD
                .id(functionData.functionId())
                .node(functionNodeKind)
=======
                .node(getFunctionNodeKind())
>>>>>>> a5d4ad15
                .org(codedata.org())
                .module(codedata.module())
                .object(codedata.object())
                .version(codedata.version())
                .symbol(codedata.symbol())
                .inferredReturnType(functionData.inferredReturnType() ? functionData.returnType() : null);

        if (functionNodeKind != NodeKind.FUNCTION_CALL && functionNodeKind != NodeKind.AGENT &&
                functionNodeKind != NodeKind.AGENT_CALL && functionNodeKind != NodeKind.CLASS_INIT) {
            properties().custom()
                    .metadata()
                    .label(Property.CONNECTION_LABEL)
                    .description(Property.CONNECTION_DOC)
                    .stepOut()
                    .typeConstraint(isLocalFunction ? codedata.object() :
                            CommonUtils.getClassType(codedata.module(), codedata.object()))
                    .value(codedata.parentSymbol())
                    .type(Property.ValueType.IDENTIFIER)
                    .stepOut()
                    .addProperty(Property.CONNECTION_KEY);
        }
        setParameterProperties(functionData);

        if (CommonUtils.hasReturn(functionData.returnType())) {
            setReturnTypeProperties(functionData, context, Property.VARIABLE_NAME);
        }

        if (functionData.returnError()) {
            properties().checkError(true);
        }
    }

    public static void buildInferredTypeProperty(NodeBuilder nodeBuilder, ParameterData paramData, String value) {
        String unescapedParamName = ParamUtils.removeLeadingSingleQuote(paramData.name());
        nodeBuilder.properties().custom()
                .metadata()
                    .label(unescapedParamName)
                    .description(paramData.description())
                    .stepOut()
                .codedata()
                    .kind(paramData.kind().name())
                    .originalName(paramData.name())
                    .importStatements(paramData.importStatements())
                    .stepOut()
                .value(value)
                .placeholder(paramData.defaultValue())
                .type(Property.ValueType.TYPE)
                .typeConstraint(paramData.type())
                .editable()
                .stepOut()
                .addProperty(unescapedParamName);
    }

    protected void setParameterProperties(FunctionData function) {
        boolean hasOnlyRestParams = function.parameters().size() == 1;

        // Build the inferred type property at the top if exists
        Map<String, ParameterData> paramMap = new HashMap<>();
        function.parameters().forEach((key, paramData) -> {
            if (paramData.kind() != ParameterData.Kind.PARAM_FOR_TYPE_INFER) {
                paramMap.put(key, paramData);
                return;
            }
            buildInferredTypeProperty(this, paramData, null);
        });

        for (ParameterData paramResult : paramMap.values()) {
            if (paramResult.kind().equals(ParameterData.Kind.INCLUDED_RECORD)) {
                continue;
            }

            String unescapedParamName = ParamUtils.removeLeadingSingleQuote(paramResult.name());
            Property.Builder<FormBuilder<NodeBuilder>> customPropBuilder = properties().custom();
            customPropBuilder
                    .metadata()
                        .label(unescapedParamName)
                        .description(paramResult.description())
                        .stepOut()
                    .codedata()
                        .kind(paramResult.kind().name())
                        .originalName(paramResult.name())
                        .importStatements(paramResult.importStatements())
                        .stepOut()
                    .placeholder(paramResult.defaultValue())
                    .typeConstraint(paramResult.type())
                    .typeMembers(paramResult.typeMembers())
                    .editable()
                    .defaultable(paramResult.optional());

            switch (paramResult.kind()) {
                case PARAM_FOR_TYPE_INFER -> {
                    customPropBuilder.advanced(false);
                    customPropBuilder.optional(false);
                    customPropBuilder.type(Property.ValueType.TYPE);
                }
                case INCLUDED_RECORD_REST -> {
                    if (hasOnlyRestParams) {
                        customPropBuilder.defaultable(false);
                    }
                    unescapedParamName = "additionalValues";
                    customPropBuilder.type(Property.ValueType.MAPPING_EXPRESSION_SET);
                }
                case REST_PARAMETER -> {
                    if (hasOnlyRestParams) {
                        customPropBuilder.defaultable(false);
                    }
                    customPropBuilder.type(Property.ValueType.EXPRESSION_SET);
                }
                default -> customPropBuilder.type(Property.ValueType.EXPRESSION);
            }

            customPropBuilder
                    .stepOut()
                    .addProperty(unescapedParamName);
        }
    }

    protected void setReturnTypeProperties(FunctionData functionData, TemplateContext context, String label) {
        properties()
                .type(functionData.returnType(), false, functionData.importStatements())
                .data(functionData.returnType(), context.getAllVisibleSymbolNames(), label);
    }

    protected void setExpressionProperty(Codedata codedata) {
        properties().custom()
                .metadata()
                    .label(Property.CONNECTION_LABEL)
                    .description(Property.CONNECTION_DOC)
                    .stepOut()
                .typeConstraint(CommonUtils.getClassType(codedata.module(), codedata.object()))
                .value(codedata.parentSymbol())
                .type(Property.ValueType.IDENTIFIER)
                .stepOut()
                .addProperty(Property.CONNECTION_KEY);
    }

    protected static boolean isLocalFunction(WorkspaceManager workspaceManager, Path filePath, Codedata codedata) {
        if (codedata.org() == null || codedata.module() == null || codedata.version() == null) {
            return true;
        }
        try {
            Project project = workspaceManager.loadProject(filePath);
            PackageDescriptor descriptor = project.currentPackage().descriptor();
            String packageOrg = descriptor.org().value();
            String packageName = descriptor.name().value();
            String packageVersion = descriptor.version().value().toString();

            return packageOrg.equals(codedata.org())
                    && packageName.equals(codedata.module())
                    && packageVersion.equals(codedata.version());
        } catch (WorkspaceDocumentException | EventSyncException e) {
            return false;
        }
    }
}<|MERGE_RESOLUTION|>--- conflicted
+++ resolved
@@ -88,12 +88,7 @@
                         functionData.version()))
                 .description(functionData.description());
         codedata()
-<<<<<<< HEAD
-                .id(functionData.functionId())
                 .node(functionNodeKind)
-=======
-                .node(getFunctionNodeKind())
->>>>>>> a5d4ad15
                 .org(codedata.org())
                 .module(codedata.module())
                 .object(codedata.object())
