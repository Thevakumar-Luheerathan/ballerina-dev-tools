--- conflicted
+++ resolved
@@ -88,10 +88,7 @@
         UPDATE_DATA,
         STOP,
         FOREACH,
-<<<<<<< HEAD
+        DATA_MAPPER,
         COMMENT
-=======
-        DATA_MAPPER
->>>>>>> 33ab1573
     }
 }