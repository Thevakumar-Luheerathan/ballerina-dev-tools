/*
 *  Copyright (c) 2024, WSO2 LLC. (http://www.wso2.com)
 *
 *  WSO2 LLC. licenses this file to you under the Apache License,
 *  Version 2.0 (the "License"); you may not use this file except
 *  in compliance with the License.
 *  You may obtain a copy of the License at
 *
 *    http://www.apache.org/licenses/LICENSE-2.0
 *
 *  Unless required by applicable law or agreed to in writing,
 *  software distributed under the License is distributed on an
 *  "AS IS" BASIS, WITHOUT WARRANTIES OR CONDITIONS OF ANY
 *  KIND, either express or implied.  See the License for the
 *  specific language governing permissions and limitations
 *  under the License.
 */

package io.ballerina.flowmodelgenerator.core.model;

import java.util.List;
import java.util.Map;
import java.util.Optional;

/**
 * Represents a node in the flow model.
 *
 * @param id         The unique identifier of the node.
 * @param metadata   The metadata of the node.
 * @param codedata   The code data of the node.
 * @param returning  Whether the node is returning.
 * @param branches   The branches of the node.
 * @param properties The properties of the node.
 * @param flags      The flags of the node.
 * @since 1.4.0
 */
public record FlowNode(
        String id,
        Metadata metadata,
        Codedata codedata,
        boolean returning,
        List<Branch> branches,
        Map<String, Property> properties,
        int flags
) {

    public Optional<Property> getProperty(String key) {
        return Optional.ofNullable(properties).map(props -> props.get(key));
    }

    public Optional<Branch> getBranch(String label) {
        return Optional.ofNullable(branches)
                .flatMap(bs -> bs.stream().filter(branch -> branch.label().equals(label)).findFirst());
    }

    public boolean hasFlag(int flag) {
        return (flags & flag) == flag;
    }

    public static final int NODE_FLAG_CHECKED = 1 << 0;
    public static final int NODE_FLAG_CHECKPANIC = 1 << 1;
    public static final int NODE_FLAG_FINAL = 1 << 2;
    public static final int NODE_FLAG_REMOTE = 1 << 10;
    public static final int NODE_FLAG_RESOURCE = 1 << 11;

    public enum Kind {
        EVENT_HTTP_API,
        IF,
        ACTION_CALL,
        RETURN,
        EXPRESSION,
        ERROR_HANDLER,
        WHILE,
        CONTINUE,
        BREAK,
        PANIC,
        START,
        TRANSACTION,
        LOCK,
        FAIL,
        CONDITIONAL,
        ELSE,
        ON_FAILURE,
        BODY,
        NEW_DATA,
        UPDATE_DATA,
<<<<<<< HEAD
        FOREACH
=======
        STOP
>>>>>>> c13e3275
    }
}<|MERGE_RESOLUTION|>--- conflicted
+++ resolved
@@ -84,10 +84,7 @@
         BODY,
         NEW_DATA,
         UPDATE_DATA,
-<<<<<<< HEAD
+        STOP,
         FOREACH
-=======
-        STOP
->>>>>>> c13e3275
     }
 }