--- conflicted
+++ resolved
@@ -44,12 +44,8 @@
 import io.ballerina.flowmodelgenerator.core.model.node.DefaultExpression;
 import io.ballerina.flowmodelgenerator.core.model.node.ErrorHandler;
 import io.ballerina.flowmodelgenerator.core.model.node.HttpApiEvent;
-<<<<<<< HEAD
-import io.ballerina.flowmodelgenerator.core.model.node.IfNode;
+import io.ballerina.flowmodelgenerator.core.model.node.If;
 import io.ballerina.flowmodelgenerator.core.model.node.LockNode;
-=======
-import io.ballerina.flowmodelgenerator.core.model.node.If;
->>>>>>> faded001
 import io.ballerina.flowmodelgenerator.core.model.node.Return;
 import io.ballerina.flowmodelgenerator.core.model.node.While;
 import io.ballerina.tools.text.LineRange;
@@ -534,20 +530,12 @@
                 case IF -> context.deserialize(jsonObject, If.class);
                 case EVENT_HTTP_API -> context.deserialize(jsonObject, HttpApiEvent.class);
                 case RETURN -> context.deserialize(jsonObject, Return.class);
-<<<<<<< HEAD
-                case ERROR_HANDLER -> context.deserialize(jsonObject, ErrorHandlerNode.class);
-                case WHILE -> context.deserialize(jsonObject, WhileNode.class);
-                case CONTINUE -> context.deserialize(jsonObject, ContinueNode.class);
-                case BREAK -> context.deserialize(jsonObject, BreakNode.class);
-                case HTTP_API_GET_CALL, HTTP_API_POST_CALL -> context.deserialize(jsonObject, CallNode.class);
-                case LOCK -> context.deserialize(jsonObject, LockNode.class);
-=======
                 case ERROR_HANDLER -> context.deserialize(jsonObject, ErrorHandler.class);
                 case WHILE -> context.deserialize(jsonObject, While.class);
                 case CONTINUE -> context.deserialize(jsonObject, Continue.class);
                 case BREAK -> context.deserialize(jsonObject, Break.class);
                 case HTTP_API_GET_CALL, HTTP_API_POST_CALL -> context.deserialize(jsonObject, ActionCall.class);
->>>>>>> faded001
+                case LOCK -> context.deserialize(jsonObject, LockNode.class);
             };
         }
     }
