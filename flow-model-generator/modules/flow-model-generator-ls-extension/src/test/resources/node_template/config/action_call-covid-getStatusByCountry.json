--- conflicted
+++ resolved
@@ -21,11 +21,7 @@
       "module": "covid19",
       "object": "Client",
       "symbol": "getStatusByCountry",
-<<<<<<< HEAD
-      "id": 254
-=======
       "id": 117
->>>>>>> 19aa8652
     },
     "returning": false,
     "properties": {
