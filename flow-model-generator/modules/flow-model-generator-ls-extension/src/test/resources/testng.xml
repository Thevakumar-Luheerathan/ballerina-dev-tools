--- conflicted
+++ resolved
@@ -45,16 +45,13 @@
             <class name="io.ballerina.flowmodelgenerator.extension.DataMapManagerTypesTest"/>
             <class name="io.ballerina.flowmodelgenerator.extension.ErrorHandlerGeneratorTest"/>
             <class name="io.ballerina.flowmodelgenerator.extension.GetEnclosedFunctionDefTest"/>
-<<<<<<< HEAD
+            <class name="io.ballerina.flowmodelgenerator.extension.FunctionCallTemplateTest"/>
             <class name="io.ballerina.flowmodelgenerator.extension.ClientGeneratorTest"/>
-=======
-            <class name="io.ballerina.flowmodelgenerator.extension.FunctionCallTemplateTest"/>
 
             <!--types manager-->
             <class name="io.ballerina.flowmodelgenerator.extension.typesmanager.GetAllTypesTest"/>
             <class name="io.ballerina.flowmodelgenerator.extension.typesmanager.GetTypeTest"/>
             <class name="io.ballerina.flowmodelgenerator.extension.typesmanager.CreateAndUpdateTypeTest"/>
->>>>>>> f4133ac0
         </classes>
     </test>
 </suite>