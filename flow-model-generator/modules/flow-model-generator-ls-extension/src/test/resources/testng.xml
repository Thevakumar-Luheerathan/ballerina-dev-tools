<?xml version="1.0" encoding="UTF-8"?>
<!--
Copyright (c) 2024, WSO2 LLC. (http://www.wso2.org)

WSO2 LLC. licenses this file to you under the Apache License,
Version 2.0 (the "License"); you may not use this file except
in compliance with the License.
You may obtain a copy of the License at

http://www.apache.org/licenses/LICENSE-2.0

Unless required by applicable law or agreed to in writing,
software distributed under the License is distributed on an
"AS IS" BASIS, WITHOUT WARRANTIES OR CONDITIONS OF ANY
KIND, either express or implied.  See the License for the
specific language governing permissions and limitations
under the License.
-->

<!DOCTYPE suite SYSTEM "https://testng.org/testng-1.0.dtd" >

<suite name="flow-model-test-suite">
    <test name="flow-model-test" parallel="false">
        <classes>
            <class name="io.ballerina.flowmodelgenerator.extension.ModelGeneratorTest"/>
            <class name="io.ballerina.flowmodelgenerator.extension.SourceGeneratorTest"/>
            <class name="io.ballerina.flowmodelgenerator.extension.AvailableNodesTest"/>
            <class name="io.ballerina.flowmodelgenerator.extension.NodeTemplateTest"/>
            <class name="io.ballerina.flowmodelgenerator.extension.GetConnectorsTest"/>
            <class name="io.ballerina.flowmodelgenerator.extension.GetFunctionsTest"/>
            <class name="io.ballerina.flowmodelgenerator.extension.SuggestedComponentTest"/>
            <class name="io.ballerina.flowmodelgenerator.extension.DeleteNodeTest"/>
            <class name="io.ballerina.flowmodelgenerator.extension.DeleteComponentTest"/>
            <class name="io.ballerina.flowmodelgenerator.extension.SuggestedModelGeneratorTest"/>
            <class name="io.ballerina.flowmodelgenerator.extension.CopilotContextTest"/>
            <class name="io.ballerina.flowmodelgenerator.extension.ExpressionEditorCompletionTest"/>
            <class name="io.ballerina.flowmodelgenerator.extension.ExpressionEditorSignatureTest"/>
            <class name="io.ballerina.flowmodelgenerator.extension.ExpressionEditorTypesTest"/>
            <class name="io.ballerina.flowmodelgenerator.extension.ExpressionEditorDiagnosticsTest"/>
            <class name="io.ballerina.flowmodelgenerator.extension.ServiceGeneratorTest"/>
            <class name="io.ballerina.flowmodelgenerator.extension.VisibleVariableTypesTest"/>
            <class name="io.ballerina.flowmodelgenerator.extension.ConfigVariablesTest"/>
            <class name="io.ballerina.flowmodelgenerator.extension.ModuleNodesTest"/>
            <class name="io.ballerina.flowmodelgenerator.extension.ConfigVariablesUpdateTest"/>
            <class name="io.ballerina.flowmodelgenerator.extension.ErrorHandlerGeneratorTest"/>
            <class name="io.ballerina.flowmodelgenerator.extension.GetEnclosedFunctionDefTest"/>
            <class name="io.ballerina.flowmodelgenerator.extension.FunctionCallTemplateTest"/>
            <class name="io.ballerina.flowmodelgenerator.extension.ImportModuleTest"/>
            <class name="io.ballerina.flowmodelgenerator.extension.DataMappingTypesTest"/>
            <class name="io.ballerina.flowmodelgenerator.extension.DataMappingModelTest"/>
            <class name="io.ballerina.flowmodelgenerator.extension.DataMappingSourceTest"/>
            <class name="io.ballerina.flowmodelgenerator.extension.DataMappingQueryConvertTest"/>
            <class name="io.ballerina.flowmodelgenerator.extension.DataMappingVisualizeTest"/>
            <class name="io.ballerina.flowmodelgenerator.extension.DataMappingAddElementTest"/>
            <class name="io.ballerina.flowmodelgenerator.extension.OpenApiClientGeneratorTest"/>
            <class name="io.ballerina.flowmodelgenerator.extension.JsonConverterTest"/>
            <class name="io.ballerina.flowmodelgenerator.extension.FunctionDefinitionTest"/>
            <class name="io.ballerina.flowmodelgenerator.extension.XMLConverterTest"/>
            <!--types manager-->
            <class name="io.ballerina.flowmodelgenerator.extension.typesmanager.GetAllTypesTest"/>
            <class name="io.ballerina.flowmodelgenerator.extension.typesmanager.GetTypeTest"/>
            <class name="io.ballerina.flowmodelgenerator.extension.typesmanager.CreateAndUpdateTypeTest"/>
            <class name="io.ballerina.flowmodelgenerator.extension.typesmanager.GetGraphqlTypeTest"/>
            <class name="io.ballerina.flowmodelgenerator.extension.typesmanager.CreateGraphqlClassTypeTest"/>
            <class name="io.ballerina.flowmodelgenerator.extension.typesmanager.RecordConfigTest"/>
<<<<<<< HEAD

            <class name="io.ballerina.flowmodelgenerator.extension.agentsmanager.NodeTemplateTest"/>
            <class name="io.ballerina.flowmodelgenerator.extension.agentsmanager.SourceGeneratorTest"/>
            <class name="io.ballerina.flowmodelgenerator.extension.agentsmanager.GenToolsTest"/>
=======
            <class name="io.ballerina.flowmodelgenerator.extension.InitializerTest"/>
>>>>>>> d4fcc3c0
        </classes>
    </test>
</suite><|MERGE_RESOLUTION|>--- conflicted
+++ resolved
@@ -63,14 +63,11 @@
             <class name="io.ballerina.flowmodelgenerator.extension.typesmanager.GetGraphqlTypeTest"/>
             <class name="io.ballerina.flowmodelgenerator.extension.typesmanager.CreateGraphqlClassTypeTest"/>
             <class name="io.ballerina.flowmodelgenerator.extension.typesmanager.RecordConfigTest"/>
-<<<<<<< HEAD
+            <class name="io.ballerina.flowmodelgenerator.extension.InitializerTest"/>
 
             <class name="io.ballerina.flowmodelgenerator.extension.agentsmanager.NodeTemplateTest"/>
             <class name="io.ballerina.flowmodelgenerator.extension.agentsmanager.SourceGeneratorTest"/>
             <class name="io.ballerina.flowmodelgenerator.extension.agentsmanager.GenToolsTest"/>
-=======
-            <class name="io.ballerina.flowmodelgenerator.extension.InitializerTest"/>
->>>>>>> d4fcc3c0
         </classes>
     </test>
 </suite>