--- conflicted
+++ resolved
@@ -304,7 +304,6 @@
                   "description": "Create new variable"
                 },
                 "codedata": {
-<<<<<<< HEAD
                   "node": "NEW_DATA"
                 },
                 "lineRange": {
@@ -316,19 +315,6 @@
                   "endLine": {
                     "line": 18,
                     "offset": 40
-=======
-                  "node": "EXPRESSION",
-                  "lineRange": {
-                    "fileName": "nested_node.bal",
-                    "startLine": {
-                      "line": 18,
-                      "offset": 12
-                    },
-                    "endLine": {
-                      "line": 18,
-                      "offset": 40
-                    }
->>>>>>> a08b8ce0
                   }
                 },
                 "returning": false,
