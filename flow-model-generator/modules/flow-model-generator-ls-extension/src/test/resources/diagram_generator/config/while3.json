--- conflicted
+++ resolved
@@ -67,8 +67,7 @@
             "value": "",
             "optional": true,
             "editable": true,
-            "advanced": false,
-            "hidden": false
+            "advanced": false
           },
           "variable": {
             "metadata": {
@@ -80,7 +79,6 @@
             "optional": false,
             "editable": false,
             "advanced": false,
-            "hidden": false,
             "codedata": {
               "lineRange": {
                 "fileName": "while.bal",
@@ -106,7 +104,6 @@
             "optional": false,
             "editable": true,
             "advanced": false,
-            "hidden": false,
             "codedata": {}
           }
         },
@@ -144,8 +141,7 @@
             "value": "0",
             "optional": true,
             "editable": true,
-            "advanced": false,
-            "hidden": false
+            "advanced": false
           },
           "variable": {
             "metadata": {
@@ -157,7 +153,6 @@
             "optional": false,
             "editable": false,
             "advanced": false,
-            "hidden": false,
             "codedata": {
               "lineRange": {
                 "fileName": "while.bal",
@@ -183,7 +178,6 @@
             "optional": false,
             "editable": true,
             "advanced": false,
-            "hidden": false,
             "codedata": {}
           }
         },
@@ -271,8 +265,7 @@
                     "value": "foodClient",
                     "optional": false,
                     "editable": false,
-                    "advanced": false,
-                    "hidden": false
+                    "advanced": false
                   },
                   "targetType": {
                     "metadata": {
@@ -286,7 +279,6 @@
                     "optional": false,
                     "editable": true,
                     "advanced": false,
-                    "hidden": false,
                     "codedata": {
                       "kind": "PARAM_FOR_TYPE_INFER",
                       "originalName": "targetType"
@@ -304,7 +296,6 @@
                     "optional": false,
                     "editable": true,
                     "advanced": false,
-                    "hidden": false,
                     "codedata": {
                       "kind": "REQUIRED",
                       "originalName": "path"
@@ -329,7 +320,6 @@
                     "optional": true,
                     "editable": true,
                     "advanced": true,
-                    "hidden": false,
                     "codedata": {
                       "kind": "DEFAULTABLE",
                       "originalName": "headers"
@@ -358,8 +348,7 @@
                     "value": true,
                     "optional": false,
                     "editable": true,
-                    "advanced": true,
-                    "hidden": false
+                    "advanced": true
                   },
                   "variable": {
                     "metadata": {
@@ -371,7 +360,6 @@
                     "optional": false,
                     "editable": false,
                     "advanced": false,
-                    "hidden": false,
                     "codedata": {
                       "lineRange": {
                         "fileName": "while.bal",
@@ -397,7 +385,6 @@
                     "optional": false,
                     "editable": false,
                     "advanced": false,
-                    "hidden": false,
                     "codedata": {}
                   }
                 },
@@ -434,11 +421,6 @@
                     "valueType": "EXPRESSION",
                     "value": "\"Response received from food service: \" + response.toString()",
                     "optional": false,
-<<<<<<< HEAD
-                    "editable": false,
-                    "advanced": false,
-                    "hidden": false
-=======
                     "editable": true,
                     "advanced": false
                   },
@@ -452,7 +434,6 @@
                     "optional": false,
                     "editable": true,
                     "advanced": false
->>>>>>> e02a54f5
                   }
                 },
                 "flags": 0
@@ -489,8 +470,7 @@
                     "value": "i += 1;",
                     "optional": false,
                     "editable": true,
-                    "advanced": false,
-                    "hidden": false
+                    "advanced": false
                   }
                 },
                 "flags": 0
@@ -549,8 +529,7 @@
                     "value": "\"Error occurred while invoking food service\"",
                     "optional": false,
                     "editable": true,
-                    "advanced": false,
-                    "hidden": false
+                    "advanced": false
                   },
                   "variable": {
                     "metadata": {
@@ -561,8 +540,7 @@
                     "value": "msg",
                     "optional": false,
                     "editable": true,
-                    "advanced": false,
-                    "hidden": false
+                    "advanced": false
                   }
                 },
                 "flags": 0
@@ -581,8 +559,7 @@
             "placeholder": "true",
             "optional": false,
             "editable": true,
-            "advanced": false,
-            "hidden": false
+            "advanced": false
           }
         },
         "flags": 0
@@ -629,7 +606,6 @@
             "optional": false,
             "editable": true,
             "advanced": false,
-            "hidden": false,
             "codedata": {
               "kind": "REQUIRED",
               "originalName": "url"
@@ -654,7 +630,6 @@
             "optional": true,
             "editable": true,
             "advanced": true,
-            "hidden": false,
             "codedata": {
               "kind": "INCLUDED_FIELD",
               "originalName": "httpVersion"
@@ -679,7 +654,6 @@
             "optional": true,
             "editable": true,
             "advanced": true,
-            "hidden": false,
             "codedata": {
               "kind": "INCLUDED_FIELD",
               "originalName": "http1Settings"
@@ -704,7 +678,6 @@
             "optional": true,
             "editable": true,
             "advanced": true,
-            "hidden": false,
             "codedata": {
               "kind": "INCLUDED_FIELD",
               "originalName": "http2Settings"
@@ -729,10 +702,6 @@
             "optional": true,
             "editable": true,
             "advanced": true,
-<<<<<<< HEAD
-            "hidden": false,
-=======
->>>>>>> e02a54f5
             "codedata": {
               "kind": "INCLUDED_FIELD",
               "originalName": "timeout"
@@ -757,7 +726,6 @@
             "optional": true,
             "editable": true,
             "advanced": true,
-            "hidden": false,
             "codedata": {
               "kind": "INCLUDED_FIELD",
               "originalName": "forwarded"
@@ -782,7 +750,6 @@
             "optional": true,
             "editable": true,
             "advanced": true,
-            "hidden": false,
             "codedata": {
               "kind": "INCLUDED_FIELD",
               "originalName": "followRedirects"
@@ -813,7 +780,6 @@
             "optional": true,
             "editable": true,
             "advanced": true,
-            "hidden": false,
             "codedata": {
               "kind": "INCLUDED_FIELD",
               "originalName": "poolConfig"
@@ -844,7 +810,6 @@
             "optional": true,
             "editable": true,
             "advanced": true,
-            "hidden": false,
             "codedata": {
               "kind": "INCLUDED_FIELD",
               "originalName": "cache"
@@ -869,7 +834,6 @@
             "optional": true,
             "editable": true,
             "advanced": true,
-            "hidden": false,
             "codedata": {
               "kind": "INCLUDED_FIELD",
               "originalName": "compression"
@@ -894,7 +858,6 @@
             "optional": true,
             "editable": true,
             "advanced": true,
-            "hidden": false,
             "codedata": {
               "kind": "INCLUDED_FIELD",
               "originalName": "auth"
@@ -961,7 +924,6 @@
             "optional": true,
             "editable": true,
             "advanced": true,
-            "hidden": false,
             "codedata": {
               "kind": "INCLUDED_FIELD",
               "originalName": "circuitBreaker"
@@ -992,7 +954,6 @@
             "optional": true,
             "editable": true,
             "advanced": true,
-            "hidden": false,
             "codedata": {
               "kind": "INCLUDED_FIELD",
               "originalName": "retryConfig"
@@ -1023,7 +984,6 @@
             "optional": true,
             "editable": true,
             "advanced": true,
-            "hidden": false,
             "codedata": {
               "kind": "INCLUDED_FIELD",
               "originalName": "cookieConfig"
@@ -1054,7 +1014,6 @@
             "optional": true,
             "editable": true,
             "advanced": true,
-            "hidden": false,
             "codedata": {
               "kind": "INCLUDED_FIELD",
               "originalName": "responseLimits"
@@ -1079,7 +1038,6 @@
             "optional": true,
             "editable": true,
             "advanced": true,
-            "hidden": false,
             "codedata": {
               "kind": "INCLUDED_FIELD",
               "originalName": "proxy"
@@ -1110,7 +1068,6 @@
             "optional": true,
             "editable": true,
             "advanced": true,
-            "hidden": false,
             "codedata": {
               "kind": "INCLUDED_FIELD",
               "originalName": "validation"
@@ -1135,7 +1092,6 @@
             "optional": true,
             "editable": true,
             "advanced": true,
-            "hidden": false,
             "codedata": {
               "kind": "INCLUDED_FIELD",
               "originalName": "socketConfig"
@@ -1160,7 +1116,6 @@
             "optional": true,
             "editable": true,
             "advanced": true,
-            "hidden": false,
             "codedata": {
               "kind": "INCLUDED_FIELD",
               "originalName": "laxDataBinding"
@@ -1185,7 +1140,6 @@
             "optional": true,
             "editable": true,
             "advanced": true,
-            "hidden": false,
             "codedata": {
               "kind": "INCLUDED_FIELD",
               "originalName": "secureSocket"
@@ -1214,8 +1168,7 @@
             "value": true,
             "optional": false,
             "editable": false,
-            "advanced": true,
-            "hidden": false
+            "advanced": true
           },
           "scope": {
             "metadata": {
@@ -1226,8 +1179,7 @@
             "value": "Global",
             "optional": false,
             "editable": true,
-            "advanced": true,
-            "hidden": false
+            "advanced": true
           },
           "variable": {
             "metadata": {
@@ -1239,7 +1191,6 @@
             "optional": false,
             "editable": false,
             "advanced": false,
-            "hidden": false,
             "codedata": {
               "lineRange": {
                 "fileName": "while.bal",
@@ -1265,7 +1216,6 @@
             "optional": false,
             "editable": false,
             "advanced": false,
-            "hidden": false,
             "codedata": {}
           }
         },
