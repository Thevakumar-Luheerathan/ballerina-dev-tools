--- conflicted
+++ resolved
@@ -164,8 +164,6 @@
     },
     {
       "metadata": {
-<<<<<<< HEAD
-=======
         "label": "Data",
         "description": "Data nodes are used to create, read, update, delete, and transform data"
       },
@@ -190,24 +188,6 @@
         },
         {
           "metadata": {
-            "label": "JSON Payload"
-          },
-          "codedata": {
-            "node": "JSON_PAYLOAD"
-          },
-          "enabled": true
-        },
-        {
-          "metadata": {
-            "label": "XML Payload"
-          },
-          "codedata": {
-            "node": "XML_PAYLOAD"
-          },
-          "enabled": true
-        },
-        {
-          "metadata": {
             "label": "Data Mapper",
             "description": "Map data from multiple variables to a record type"
           },
@@ -220,7 +200,6 @@
     },
     {
       "metadata": {
->>>>>>> 31b0675f
         "label": "Error Handling",
         "description": "Handle errors that occur during execution"
       },
