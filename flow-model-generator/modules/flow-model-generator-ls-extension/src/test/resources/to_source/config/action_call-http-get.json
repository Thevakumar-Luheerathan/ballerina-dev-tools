--- conflicted
+++ resolved
@@ -5,13 +5,8 @@
     "id": "31",
     "metadata": {
       "label": "get",
-<<<<<<< HEAD
-      "description": "The `Client.get()` function can be used to send HTTP GET requests to HTTP endpoints.\n\n",
-      "icon": "https://bcentral-packageicons.azureedge.net/images/ballerina_http_2.12.0.png"
-=======
       "description": "The client resource function to send HTTP GET requests to HTTP endpoints.\n",
       "icon": "https://bcentral-packageicons.azureedge.net/images/ballerina_http_2.12.2.png"
->>>>>>> 7744dd3a
     },
     "codedata": {
       "node": "ACTION_CALL",
@@ -33,29 +28,6 @@
     },
     "returning": false,
     "properties": {
-<<<<<<< HEAD
-      "path": {
-        "metadata": {
-          "label": "path",
-          "description": "Request path\n"
-        },
-        "valueType": "EXPRESSION",
-        "value": "\"\"",
-        "optional": false,
-        "editable": true,
-        "advanced": false
-      },
-      "headers": {
-        "metadata": {
-          "label": "headers",
-          "description": "The entity headers\n"
-        },
-        "valueType": "EXPRESSION",
-        "value": "()",
-        "optional": true,
-        "editable": true,
-        "advanced": false
-=======
       "headers": {
         "metadata": {
           "label": "headers",
@@ -66,40 +38,20 @@
         "value": "",
         "optional": true,
         "editable": true
->>>>>>> 7744dd3a
       },
       "params": {
         "metadata": {
-<<<<<<< HEAD
-          "label": "Variable",
-          "description": "Variable to store value"
-        },
-        "valueType": "Identifier",
-        "value": "value",
-=======
           "label": "params",
           "description": "The query parameters"
         },
         "valueType": "EXPRESSION",
         "valueTypeConstraint": "http:QueryParams",
         "value": "",
->>>>>>> 7744dd3a
         "optional": false,
-        "editable": false,
-        "advanced": false
+        "editable": true
       },
       "type": {
         "metadata": {
-<<<<<<< HEAD
-          "label": "Type",
-          "description": "Type of the variable"
-        },
-        "valueType": "Type",
-        "value": "json",
-        "optional": false,
-        "editable": false,
-        "advanced": false
-=======
           "label": "Variable Type",
           "description": "Type of the variable"
         },
@@ -117,24 +69,17 @@
         "value": "item",
         "optional": false,
         "editable": true
->>>>>>> 7744dd3a
       },
       "connection": {
         "metadata": {
           "label": "Connection",
           "description": "Connection to use"
         },
-<<<<<<< HEAD
-        "valueType": "Identifier",
-        "value": "connection",
-=======
         "valueType": "EXPRESSION",
         "valueTypeConstraint": "http:Client",
         "value": "httpClient",
->>>>>>> 7744dd3a
         "optional": false,
-        "editable": false,
-        "advanced": true
+        "editable": true
       }
     },
     "flags": 0
@@ -165,11 +110,7 @@
             "character": 0
           }
         },
-<<<<<<< HEAD
-        "newText": "json value = check connection->get(\"\");"
-=======
         "newText": "http:targetType|http:ClientError item = httpClient->get();"
->>>>>>> 7744dd3a
       }
     ]
   }
